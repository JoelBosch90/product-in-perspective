// Load libaries.
const mongoose = require('mongoose');
const fs = require('fs');
const path = require('path');

/**
 *  The definition of the Database class component that acts as the interface
 *  for the database.
 *
 *  N.B. Note that variables and methods preceeded with '_' should be treated as
 *  private, even though private variables and methods are not yet supported in
 *  Javascript classes.
 */
class Database {

  /**
   *  Reference to the configuration object.
   *  @var      {object}
   */
  _config = {};

  /**
   *  Class constructor.
   *  @param    {object}    config      The configuration object.
   *    @property {string}    name        The name of the database.
   *    @property {string}    user        The username for connecting to the
   *                                      database.
   *    @property {string}    password    The password for connecting to the
   *                                      database.
   *    @property {string}    secret      The database secret for creating
   *                                      tokens.
   */
  constructor(config) {

    // Store the configuration.
    this._config = config;
  }

  /**
   *  Method for connecting to the database.
   *  @returns  {Promise}
   */
<<<<<<< HEAD
  connect = () => mongoose.connect(`mongodb://${this._config.user}:${this._config.password}@${this._config.url}`);
=======
  connect = () => {

    // If there a user was passed in the config, that means that we're running
    // in production.
    const connectUrl = this._config.user

      // In production, we need to authenticate when connecting to the database.
      ? `mongodb://${this._config.user}:${this._config.password}@${this._config.url}`

      // In development, this is not needed. We can load the URL as is.
      : `mongodb://${this._config.url}`

    // Use the URL to connect to the database. Return the connection promise.
    return mongoose.connect(connectUrl);
  }
>>>>>>> 3d6f3f9d

  /**
   *  Method for exposing the database models.
   *  @returns  {object}
   */
  models = () => {

    // Start building an object for all model classes.
    const models = {};

    /**
     *  Helper function to read a directory so that we can call it recursively.
     *  @param    {string}        directory     Name of the directory.
     */
    const readDirectory = directory => {

      // Get the files in this directory.
      const files = fs.readdirSync(directory);

      // Loop through all the files.
      for (const file of files) {

        // Get the full path to the file by adding the directory.
        const fullPath = path.join(directory, file);

        // If this is a directory, we should explore it recursively instead.
        if (fs.lstatSync(fullPath).isDirectory()) readDirectory(fullPath);

        // Ignore all but Javascript files.
        else if (file.toLowerCase().endsWith('.js')) {

          // Get the model.
          const model = require(fullPath);

          // Add the model to the object.
          Object.assign(models, { [model.modelName]: model })
        }
      }
    };

    // Start by reading the top level models directory.
    readDirectory(__dirname + '/Database/models');

    // Return the object that contains all model classes.
    return models;
  }
}

// Export the Database class so it can be imported elsewhere.
module.exports = Database;<|MERGE_RESOLUTION|>--- conflicted
+++ resolved
@@ -40,9 +40,6 @@
    *  Method for connecting to the database.
    *  @returns  {Promise}
    */
-<<<<<<< HEAD
-  connect = () => mongoose.connect(`mongodb://${this._config.user}:${this._config.password}@${this._config.url}`);
-=======
   connect = () => {
 
     // If there a user was passed in the config, that means that we're running
@@ -58,7 +55,6 @@
     // Use the URL to connect to the database. Return the connection promise.
     return mongoose.connect(connectUrl);
   }
->>>>>>> 3d6f3f9d
 
   /**
    *  Method for exposing the database models.
