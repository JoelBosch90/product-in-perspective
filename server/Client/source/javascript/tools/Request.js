--- conflicted
+++ resolved
@@ -15,11 +15,7 @@
    *  This is a path to the location of the API.
    *  @var      {string}
    */
-<<<<<<< HEAD
-  _apiUrl = 'https://joelbosch.nl/api';
-=======
   _apiUrl = CONFIG.apiUrl;
->>>>>>> 3d6f3f9d
 
   /**
    *  Class constructor.
